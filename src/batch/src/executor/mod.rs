// Copyright 2022 Singularity Data
//
// Licensed under the Apache License, Version 2.0 (the "License");
// you may not use this file except in compliance with the License.
// You may obtain a copy of the License at
//
// http://www.apache.org/licenses/LICENSE-2.0
//
// Unless required by applicable law or agreed to in writing, software
// distributed under the License is distributed on an "AS IS" BASIS,
// WITHOUT WARRANTIES OR CONDITIONS OF ANY KIND, either express or implied.
// See the License for the specific language governing permissions and
// limitations under the License.

use drop_stream::*;
use drop_table::*;
use merge_sort_exchange::*;
use order_by::*;
use risingwave_common::array::DataChunk;
use risingwave_common::catalog::Schema;
use risingwave_common::error::ErrorCode::{self, InternalError};
use risingwave_common::error::Result;
use risingwave_pb::batch_plan::plan_node::NodeBody;
use risingwave_pb::batch_plan::PlanNode;
pub use row_seq_scan::*;

use self::fuse::FusedExecutor;
use crate::executor::create_source::CreateSourceExecutor;
pub use crate::executor::create_table::CreateTableExecutor;
use crate::executor::generate_series::GenerateSeriesI32Executor;
use crate::executor::join::nested_loop_join::NestedLoopJoinExecutor;
use crate::executor::join::sort_merge_join::SortMergeJoinExecutor;
use crate::executor::trace::TraceExecutor;
use crate::executor2::executor_wrapper::ExecutorWrapper;
use crate::executor2::{
    BoxedExecutor2, BoxedExecutor2Builder, DeleteExecutor2, ExchangeExecutor2, FilterExecutor2,
    HashAggExecutor2Builder, HashJoinExecutor2Builder, InsertExecutor2, LimitExecutor2,
<<<<<<< HEAD
    ProjectExecutor2, StreamScanExecutor2, TopNExecutor2, TraceExecutor2, ValuesExecutor2,
=======
    ProjectExecutor2, SortAggExecutor2, TopNExecutor2, TraceExecutor2, ValuesExecutor2,
>>>>>>> 5c3a32e4
};
use crate::task::{BatchEnvironment, TaskId};

mod create_source;
mod create_table;
mod drop_stream;
mod drop_table;
pub mod executor2_wrapper;
mod fuse;
mod generate_series;
mod join;
mod merge_sort_exchange;
pub mod monitor;
mod order_by;
mod row_seq_scan;
<<<<<<< HEAD
mod sort_agg;
=======
mod stream_scan;
>>>>>>> 5c3a32e4
#[cfg(test)]
pub mod test_utils;
mod trace;

/// `Executor` is an operator in the query execution.
#[async_trait::async_trait]
pub trait Executor: Send {
    /// Initializes the executor.
    async fn open(&mut self) -> Result<()>;

    /// Executes the executor to get next chunk
    async fn next(&mut self) -> Result<Option<DataChunk>>;

    /// Finalizes the executor.
    async fn close(&mut self) -> Result<()>;

    /// Returns the schema of the executor's return data.
    ///
    /// Schema must be available before `init`.
    fn schema(&self) -> &Schema;

    /// Identity string of the executor
    fn identity(&self) -> &str;

    /// Turn an executor into a fused executor
    fn fuse(self) -> FusedExecutor<Self>
    where
        Self: Executor + std::marker::Sized,
    {
        FusedExecutor::new(self)
    }
}

pub type BoxedExecutor = Box<dyn Executor>;

/// Every Executor should impl this trait to provide a static method to build a `BoxedExecutor` from
/// proto and global environment
pub trait BoxedExecutorBuilder {
    fn new_boxed_executor(source: &ExecutorBuilder) -> Result<BoxedExecutor>;

    fn new_boxed_executor2(source: &ExecutorBuilder) -> Result<BoxedExecutor2> {
        Ok(Box::new(ExecutorWrapper::from(Self::new_boxed_executor(
            source,
        )?)))
    }
}

#[allow(dead_code)]
struct NotImplementedBuilder;

impl BoxedExecutorBuilder for NotImplementedBuilder {
    fn new_boxed_executor(_source: &ExecutorBuilder) -> Result<BoxedExecutor> {
        Err(ErrorCode::NotImplemented("Executor not implemented".to_string(), None.into()).into())
    }
}

pub struct ExecutorBuilder<'a> {
    pub plan_node: &'a PlanNode,
    pub task_id: &'a TaskId,
    env: BatchEnvironment,
    epoch: u64,
}

macro_rules! build_executor {
    ($source: expr, $($proto_type_name:path => $data_type:ty),* $(,)?) => {
        match $source.plan_node().get_node_body().unwrap() {
            $(
                $proto_type_name(..) => {
                    <$data_type>::new_boxed_executor($source)
                },
            )*
        }
    }
}

macro_rules! build_executor2 {
    ($source: expr, $($proto_type_name:path => $data_type:ty),* $(,)?) => {
        match $source.plan_node().get_node_body().unwrap() {
            $(
                $proto_type_name(..) => {
                    <$data_type>::new_boxed_executor2($source)
                },
            )*
        }
    }
}

impl<'a> ExecutorBuilder<'a> {
    pub fn new(
        plan_node: &'a PlanNode,
        task_id: &'a TaskId,
        env: BatchEnvironment,
        epoch: u64,
    ) -> Self {
        Self {
            plan_node,
            task_id,
            env,
            epoch,
        }
    }

    pub fn build(&self) -> Result<BoxedExecutor> {
        self.try_build().map_err(|e| {
            InternalError(format!(
                "[PlanNode: {:?}] Failed to build executor: {}",
                self.plan_node.get_node_body(),
                e,
            ))
            .into()
        })
    }

    pub fn build2(&self) -> Result<BoxedExecutor2> {
        self.try_build2().map_err(|e| {
            InternalError(format!(
                "[PlanNode: {:?}] Failed to build executor: {}",
                self.plan_node.get_node_body(),
                e,
            ))
            .into()
        })
    }

    #[must_use]
    pub fn clone_for_plan(&self, plan_node: &'a PlanNode) -> Self {
        ExecutorBuilder::new(plan_node, self.task_id, self.env.clone(), self.epoch)
    }

    fn try_build(&self) -> Result<BoxedExecutor> {
        let real_executor = build_executor! { self,
            NodeBody::CreateTable => CreateTableExecutor,
            NodeBody::RowSeqScan => RowSeqScanExecutorBuilder,
            NodeBody::Insert => InsertExecutor2,
            NodeBody::Delete => DeleteExecutor2,
            NodeBody::DropTable => DropTableExecutor,
            NodeBody::Exchange => ExchangeExecutor2,
            NodeBody::Filter => FilterExecutor2,
            NodeBody::Project => ProjectExecutor2,
            NodeBody::SortAgg => SortAggExecutor2,
            NodeBody::OrderBy => OrderByExecutor,
            NodeBody::CreateSource => CreateSourceExecutor,
            NodeBody::SourceScan => StreamScanExecutor2,
            NodeBody::TopN => TopNExecutor2,
            NodeBody::Limit => LimitExecutor2,
            NodeBody::Values => ValuesExecutor2,
            NodeBody::NestedLoopJoin => NestedLoopJoinExecutor,
            NodeBody::HashJoin => HashJoinExecutor2Builder,
            NodeBody::SortMergeJoin => SortMergeJoinExecutor,
            NodeBody::DropSource => DropStreamExecutor,
            NodeBody::HashAgg => HashAggExecutor2Builder,
            NodeBody::MergeSortExchange => MergeSortExchangeExecutor,
            NodeBody::GenerateInt32Series => GenerateSeriesI32Executor,
            NodeBody::HopWindow => NotImplementedBuilder,
        }?;
        let input_desc = real_executor.identity().to_string();
        Ok(Box::new(TraceExecutor::new(real_executor, input_desc)))
    }

    fn try_build2(&self) -> Result<BoxedExecutor2> {
        let real_executor = build_executor2! { self,
            NodeBody::CreateTable => CreateTableExecutor,
            NodeBody::RowSeqScan => RowSeqScanExecutorBuilder,
            NodeBody::Insert => InsertExecutor2,
            NodeBody::Delete => DeleteExecutor2,
            NodeBody::DropTable => DropTableExecutor,
            NodeBody::Exchange => ExchangeExecutor2,
            NodeBody::Filter => FilterExecutor2,
            NodeBody::Project => ProjectExecutor2,
            NodeBody::SortAgg => SortAggExecutor2,
            NodeBody::OrderBy => OrderByExecutor,
            NodeBody::CreateSource => CreateSourceExecutor,
            NodeBody::SourceScan => StreamScanExecutor2,
            NodeBody::TopN => TopNExecutor2,
            NodeBody::Limit => LimitExecutor2,
            NodeBody::Values => ValuesExecutor2,
            NodeBody::NestedLoopJoin => NestedLoopJoinExecutor,
            NodeBody::HashJoin => HashJoinExecutor2Builder,
            NodeBody::SortMergeJoin => SortMergeJoinExecutor,
            NodeBody::DropSource => DropStreamExecutor,
            NodeBody::HashAgg => HashAggExecutor2Builder,
            NodeBody::MergeSortExchange => MergeSortExchangeExecutor,
            NodeBody::GenerateInt32Series => GenerateSeriesI32Executor,
            NodeBody::HopWindow => NotImplementedBuilder,
        }?;
        let input_desc = real_executor.identity().to_string();
        Ok(Box::new(TraceExecutor2::new(real_executor, input_desc)))
    }

    pub fn plan_node(&self) -> &PlanNode {
        self.plan_node
    }

    pub fn global_batch_env(&self) -> &BatchEnvironment {
        &self.env
    }
}

#[cfg(test)]
mod tests {
    use risingwave_pb::batch_plan::PlanNode;

    use crate::executor::ExecutorBuilder;
    use crate::task::{BatchEnvironment, TaskId};

    #[test]
    fn test_clone_for_plan() {
        let plan_node = PlanNode {
            ..Default::default()
        };
        let task_id = &TaskId {
            task_id: 1,
            stage_id: 1,
            query_id: "test_query_id".to_string(),
        };
        let builder =
            ExecutorBuilder::new(&plan_node, task_id, BatchEnvironment::for_test(), u64::MAX);
        let child_plan = &PlanNode {
            ..Default::default()
        };
        let cloned_builder = builder.clone_for_plan(child_plan);
        assert_eq!(builder.task_id, cloned_builder.task_id);
    }
}<|MERGE_RESOLUTION|>--- conflicted
+++ resolved
@@ -35,11 +35,8 @@
 use crate::executor2::{
     BoxedExecutor2, BoxedExecutor2Builder, DeleteExecutor2, ExchangeExecutor2, FilterExecutor2,
     HashAggExecutor2Builder, HashJoinExecutor2Builder, InsertExecutor2, LimitExecutor2,
-<<<<<<< HEAD
-    ProjectExecutor2, StreamScanExecutor2, TopNExecutor2, TraceExecutor2, ValuesExecutor2,
-=======
-    ProjectExecutor2, SortAggExecutor2, TopNExecutor2, TraceExecutor2, ValuesExecutor2,
->>>>>>> 5c3a32e4
+    ProjectExecutor2, SortAggExecutor2, StreamScanExecutor2, TopNExecutor2, TraceExecutor2,
+    ValuesExecutor2,
 };
 use crate::task::{BatchEnvironment, TaskId};
 
@@ -55,11 +52,6 @@
 pub mod monitor;
 mod order_by;
 mod row_seq_scan;
-<<<<<<< HEAD
-mod sort_agg;
-=======
-mod stream_scan;
->>>>>>> 5c3a32e4
 #[cfg(test)]
 pub mod test_utils;
 mod trace;
